--- conflicted
+++ resolved
@@ -686,7 +686,6 @@
         else:
             raise Exception('Method need to be \'zeta\' or \'cross_section\'.')
 
-<<<<<<< HEAD
 def _get_absorption_correction_terms(weight_percent, mass_thickness, take_off_angle): # take_off_angle, temporary value for testing
     """
     Calculate absorption correction terms.
@@ -710,7 +709,6 @@
 
     return x.data
 
-=======
     def ac_quantification(self,
                        intensities,
                        method,
@@ -903,7 +901,6 @@
         else:
             raise ValueError('Please specify method for quantification, as \
             ''CL\', \'zeta\' or \'cross_section\'')
->>>>>>> 36510f70
 
 class EDSTEMSpectrum(EDSTEM_mixin, EDSSpectrum):
     pass
