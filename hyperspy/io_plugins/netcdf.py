--- conflicted
+++ resolved
@@ -20,17 +20,10 @@
 
 import numpy as np
 
-<<<<<<< HEAD
-no_netcdf = False
 from hyperspy import Release
 from hyperspy import messages
 
-=======
-from hyperspy import Release
-from hyperspy import messages
-
 no_netcdf = False
->>>>>>> 652dfb26
 try:
     from netCDF4 import Dataset
     which_netcdf = 'netCDF4'
@@ -43,11 +36,7 @@
             from Scientific.IO.NetCDF import NetCDFFile as Dataset
             which_netcdf = 'Scientific Python'
         except :
-<<<<<<< HEAD
-            raise ImportError
-=======
             no_netcdf = True
->>>>>>> 652dfb26
     
 # Plugin characteristics
 # ----------------------
@@ -105,14 +94,10 @@
     
 def file_reader(filename, *args, **kwds):
     if no_netcdf is True:
-<<<<<<< HEAD
-        messages.warning_exit(no_netcdf_message)
-=======
         raise ImportError("No netCDF library installed. "
             "To read EELSLab netcdf files install "
             "one of the following packages:"
             "netCDF4, netCDF3, netcdf, scientific")
->>>>>>> 652dfb26
     
     ncfile = Dataset(filename,'r')
     
