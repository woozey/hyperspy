--- conflicted
+++ resolved
@@ -573,10 +573,7 @@
         update_plot
         """
         if self._get_auto_update_plot() is True:
-<<<<<<< HEAD
-=======
             # Needs to happen after decrement
->>>>>>> cad21c49
             if self._suspend_update is True:
                 self._suspend_update = False
                 self._connect_parameters2update_plot()
