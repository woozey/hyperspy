# -*- coding: utf-8 -*-
# Copyright 2007-2011 The Hyperspy developers
#
# This file is part of  Hyperspy.
#
#  Hyperspy is free software: you can redistribute it and/or modify
# it under the terms of the GNU General Public License as published by
# the Free Software Foundation, either version 3 of the License, or
# (at your option) any later version.
#
#  Hyperspy is distributed in the hope that it will be useful,
# but WITHOUT ANY WARRANTY; without even the implied warranty of
# MERCHANTABILITY or FITNESS FOR A PARTICULAR PURPOSE.  See the
# GNU General Public License for more details.
#
# You should have received a copy of the GNU General Public License
# along with  Hyperspy.  If not, see <http://www.gnu.org/licenses/>.

import os
import glob
import tempfile
import os.path as path

import numpy as np

from hyperspy import messages
import hyperspy.defaults_parser
from hyperspy.io_plugins import (msa, digital_micrograph, fei, mrc,
    ripple, tiff)
from hyperspy.gui.tools import Load
from hyperspy.misc import utils
from hyperspy.misc.utils import (ensure_directory, DictionaryBrowser, 
    strlist2enumeration, stack_list)
from hyperspy.misc.natsort import natsorted
import hyperspy.misc.utils_varia

io_plugins = [msa, digital_micrograph, fei, mrc, ripple, tiff]

#try:
#    from hyperspy.io_plugins import fits
#    io_plugins.append(fits)
#except ImportError:
#    messages.information('The FITS IO features are not available')
try:
    from hyperspy.io_plugins import netcdf
    io_plugins.append(netcdf)
except ImportError:
    pass
    # NetCDF is obsolate and is only provided for users who have
    # old EELSLab files. Therefore, we print no message if it is not
    # available
    #~ messages.information('The NetCDF IO features are not available')
    
try:
    from hyperspy.io_plugins import hdf5
    io_plugins.append(hdf5)
except ImportError:
    messages.warning('The HDF5 IO features are not available. '
    'It is highly reccomended to install h5py')
    
try:
    from hyperspy.io_plugins import image
    io_plugins.append(image)
except ImportError:
    messages.information('The Image (PIL) IO features are not available')

default_write_ext = set()
for plugin in io_plugins:
    if plugin.writes:
        
        default_write_ext.add(
            plugin.file_extensions[plugin.default_extension])

def load(filenames=None, record_by=None, signal_type=None, 
         stack=False, mmap=False, mmap_dir=None, **kwds):
    """
    Load potentially multiple supported file into an hyperspy structure
    Supported formats: HDF5, msa, Gatan dm3, Ripple (rpl+raw)
    FEI ser and emi and hdf5, tif and a number of image formats.
    
    Any extra keyword is passed to the corresponsing reader. For 
    available options see their individual documentation.
    
    Parameters
    ----------
    filenames :  None, str or list of strings
        The filename to be loaded. If None, a window will open to select
        a file to load. If a valid filename is passed in that single
        file is loaded. If multiple file names are passed in
        a list, a list of objects or a single object containing the data
        of the individual files stacked are returned. This behaviour is
        controlled by the `stack` parameter (see bellow). Multiple
        files can be loaded by using simple shell-style wildcards, 
        e.g. 'my_file*.msa' loads all the files that starts
        by 'my_file' and has the '.msa' extension.
    record_by : None | 'spectrum' | 'image' 
        Manually set the way in which the data will be read. Possible
        values are 'spectrum' or 'image'.
    signal_type : str
        Manually set the signal type of the data. Although only setting
        signal type to 'EELS' will currently change the way the data is 
        loaded, it is good practice to set this parameter so it can be 
        stored when saving the file. Please note that, if the 
        signal_type is already defined in the file the information 
        will be overriden without warning.
    stack : bool
        If True and multiple filenames are passed in, stacking all
        the data into a single object is attempted. All files must match
        in shape. It is possible to store the data in a memory mapped
        temporary file instead of in memory setting mmap_mode. The title is set
        to the name of the folder containing the files.
        
    mmap: bool
        If True and stack is True, then the data is stored
        in a memory-mapped temporary file.The memory-mapped data is 
        stored on disk, and not directly loaded into memory.  
        Memory mapping is especially useful for accessing small 
        fragments of large files without reading the entire file into 
        memory.
    mmap_dir : string
        If mmap_dir is not None, and stack and mmap are True, the memory
        mapped file will be created in the given directory,
        otherwise the default directory is used.
        
    Returns
    -------
    Signal instance or list of signal instances

    Examples
    --------
    Loading a single file providing the signal type:
    
    >>> d = load('file.dm3', signal_type='XPS')
    
    Loading a single file and overriding its default record_by:
    
    >>> d = load('file.dm3', record_by='Image')
    
    Loading multiple files:
    
    >>> d = load('file1.dm3','file2.dm3')
    
    Loading multiple files matching the pattern:
    
    >>>d = load('file*.dm3')

    """
    
    kwds['record_by'] = record_by
    if filenames is None:
        if hyperspy.defaults_parser.preferences.General.interactive is True:
            load_ui = Load()
            load_ui.edit_traits()
            if load_ui.filename:
                filenames = load_ui.filename
        else:
            raise ValueError("No file provided to reader and "
            "interactive mode is disabled")
        if filenames is None:
            raise ValueError("No file provided to reader")
        
    if isinstance(filenames, basestring):
        filenames=natsorted([f for f in glob.glob(filenames)
                             if os.path.isfile(f)])
        if not filenames:
            raise ValueError('No file name matches this pattern')
    elif not isinstance(filenames, (list, tuple)):
        raise ValueError(
        'The filenames parameter must be a list, tuple, string or None')
    if not filenames:
        raise ValueError('No file provided to reader.')
        return None
    else:
        if len(filenames) > 1:
            messages.information('Loading individual files')
        if stack is True:
            signal = []
            for i, filename in enumerate(filenames):
                obj = load_single_file(filename, output_level=0,
                    signal_type=signal_type, **kwds)
                signal.append(obj)
<<<<<<< HEAD
            signal = stack_list(signal)
=======
            signal = utils.stack(signal, mmap=mmap, mmap_dir=mmap_dir)
>>>>>>> 9eeee0ed
            signal.mapped_parameters.title = \
                os.path.split(
                    os.path.split(
                        os.path.abspath(filenames[0])
                                 )[0]
                              )[1]                              
            messages.information('Individual files loaded correctly')
            signal._print_summary()
            objects = [signal,] 
        else:
            objects=[load_single_file(filename, output_level=0,
                     signal_type=signal_type, **kwds) 
                for filename in filenames]
            
        if hyperspy.defaults_parser.preferences.General.plot_on_load:
            for obj in objects:
                obj.plot()
        if len(objects) == 1:
            objects = objects[0]
    return objects


def load_single_file(filename, record_by=None, output_level=2, 
    signal_type=None, **kwds):
    """
    Load any supported file into an Hyperspy structure
    Supported formats: netCDF, msa, Gatan dm3, Ripple (rpl+raw)
    FEI ser and emi and hdf5.

    Parameters
    ----------

    filename : string
        File name (including the extension)
    record_by : {None, 'spectrum', 'image'}
        If None (default) it will try to guess the data type from the file,
        if 'spectrum' the file will be loaded as an Spectrum object
        If 'image' the file will be loaded as an Image object
    output_level : int
        If 0, do not output file loading text.
        If 1, output simple file summary (data type and shape)
        If 2, output more diagnostic output (e.g. number of tags for DM3 files)
    """
    extension = os.path.splitext(filename)[1][1:]

    i = 0
    while extension.lower() not in io_plugins[i].file_extensions and \
        i < len(io_plugins) - 1:
        i += 1
    if i == len(io_plugins):
        # Try to load it with the python imaging library
        reader = image
        try:
            return load_with_reader(filename, reader, record_by, 
                signal_type=signal_type, **kwds)
        except:
            messages.warning_exit('File type not supported')
    else:
        reader = io_plugins[i]
        return load_with_reader(filename, reader, record_by,
                    signal_type=signal_type,
                    output_level=output_level, **kwds)


def load_with_reader(filename, reader, record_by=None,
        signal_type=None, output_level=1, **kwds):

    if output_level>1:
        messages.information('Loading %s ...' % filename)
    
    file_data_list = reader.file_reader(filename,
                                        record_by=record_by,
                                        output_level=output_level,
                                        **kwds)
    objects = []

    for signal_dict in file_data_list:
        objects.append(dict2signal(signal_dict,
                                   record_by=record_by,
                                   signal_type=signal_type))

        folder, filename = os.path.split(os.path.abspath(filename))
        filename, extension = os.path.splitext(filename)
        objects[-1].tmp_parameters.folder = folder
        objects[-1].tmp_parameters.filename = filename
        objects[-1].tmp_parameters.extension = extension.replace('.','')

    if len(objects) == 1:
        objects = objects[0]
    if output_level>1:
        messages.information('%s correctly loaded' % filename)
    return objects
    
def dict2signal(signal_dict, record_by=None, signal_type=None):
    from hyperspy.signals.image import Image
    from hyperspy.signals.spectrum import Spectrum
    from hyperspy.signals.eels import EELSSpectrum
    from hyperspy.signals.eds_sem import EDSSEMSpectrum
    from hyperspy.signals.eds_tem import EDSTEMSpectrum
    if record_by is not None:
        signal_dict['mapped_parameters']['record_by'] = record_by
    # The record_by can still be None if it was not defined by the reader
    if signal_dict['mapped_parameters']['record_by'] is None:
        print "No data type provided.  Defaulting to image."
        signal_dict['mapped_parameters']['record_by']= 'image'

    if signal_type is not None:
        signal_dict['mapped_parameters']['signal_type'] = signal_type

    if signal_dict['mapped_parameters']['record_by'] == 'image':
        s = Image(**signal_dict)
    else:
        if ('signal_type' in signal_dict['mapped_parameters'] 
            and signal_dict['mapped_parameters']['signal_type'] 
            == 'EELS'):
            s = EELSSpectrum(**signal_dict)
        elif 'signal_type' in signal_dict['mapped_parameters']:
            if 'EDS_SEM' in signal_dict['mapped_parameters']['signal_type']:
                s = EDSSEMSpectrum(**signal_dict)
            if 'EDS_TEM' in signal_dict['mapped_parameters']['signal_type']:
                s = EDSTEMSpectrum(**signal_dict)
        else:
            s = Spectrum(**signal_dict)
    return s

def save(filename, signal, overwrite=None, **kwds):
    extension = os.path.splitext(filename)[1][1:]
    if extension == '':
        extension = \
            hyperspy.defaults_parser.preferences.General.default_file_format
        filename = filename + '.' + \
            hyperspy.defaults_parser.preferences.General.default_file_format
    writer = None
    for plugin in io_plugins:
        if extension.lower() in plugin.file_extensions:
            writer = plugin
            break

    if writer is None:
        raise ValueError('.%s does not correspond ' % extension + 
        'of any supported format. Supported file extensions are: %s ' % 
                    strlist2enumeration(default_write_ext))
    else:
        # Check if the writer can write
        sd = signal.axes_manager.signal_dimension
        nd = signal.axes_manager.navigation_dimension
        if writer.writes is False:
                raise ValueError('Writing to this format is not '
                'supported, supported file extensions are: %s ' % 
                    strlist2enumeration(default_write_ext))
        if writer.writes is not True and (sd, nd) not in writer.writes:
            yes_we_can = [plugin.format_name for plugin in io_plugins 
                if plugin.writes is True or
                plugin.writes is not False and 
                (sd, nd) in plugin.writes]
            raise ValueError('This file format cannot write this data. '
            'The following formats can: %s' % 
            strlist2enumeration(yes_we_can))
        ensure_directory(filename)
        if overwrite is None:
            overwrite = hyperspy.misc.utils_varia.overwrite(filename)
        if overwrite is True:
            writer.file_writer(filename, signal, **kwds)
            print('The %s file was created' % filename)
            folder, filename = os.path.split(os.path.abspath(filename))
            signal.tmp_parameters.set_item('folder', folder)
            signal.tmp_parameters.set_item('filename', 
                                           os.path.splitext(filename)[0])
            signal.tmp_parameters.set_item('extension', extension)<|MERGE_RESOLUTION|>--- conflicted
+++ resolved
@@ -30,7 +30,7 @@
 from hyperspy.gui.tools import Load
 from hyperspy.misc import utils
 from hyperspy.misc.utils import (ensure_directory, DictionaryBrowser, 
-    strlist2enumeration, stack_list)
+    strlist2enumeration)
 from hyperspy.misc.natsort import natsorted
 import hyperspy.misc.utils_varia
 
@@ -179,11 +179,7 @@
                 obj = load_single_file(filename, output_level=0,
                     signal_type=signal_type, **kwds)
                 signal.append(obj)
-<<<<<<< HEAD
-            signal = stack_list(signal)
-=======
             signal = utils.stack(signal, mmap=mmap, mmap_dir=mmap_dir)
->>>>>>> 9eeee0ed
             signal.mapped_parameters.title = \
                 os.path.split(
                     os.path.split(
