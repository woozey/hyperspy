# -*- coding: utf-8 -*-
# Copyright 2007-2011 The Hyperspy developers
#
# This file is part of  Hyperspy.
#
#  Hyperspy is free software: you can redistribute it and/or modify
# it under the terms of the GNU General Public License as published by
# the Free Software Foundation, either version 3 of the License, or
# (at your option) any later version.
#
#  Hyperspy is distributed in the hope that it will be useful,
# but WITHOUT ANY WARRANTY; without even the implied warranty of
# MERCHANTABILITY or FITNESS FOR A PARTICULAR PURPOSE.  See the
# GNU General Public License for more details.
#
# You should have received a copy of the GNU General Public License
# along with  Hyperspy.  If not, see <http://www.gnu.org/licenses/>.


from hyperspy.signal import Signal
import hyperspy.peak_char as pc
from hyperspy.misc import utils_varia
from hyperspy.learn.mva import MVA_Results
from hyperspy import messages

import numpy as np
import matplotlib.pyplot as plt
import os

from mpl_toolkits.axes_grid1 import make_axes_locatable

class Image(Signal):
    """
    """    
    def __init__(self, *args, **kw):
        super(Image,self).__init__(*args, **kw)
        self.axes_manager.set_view('image')
        self.target_locations=None
        self.peak_width=None
        self.peak_mva_results=MVA_Results()

    def peak_char_stack(self, peak_width, subpixel=False, target_locations=None,
                        peak_locations=None, imcoords=None, target_neighborhood=20,
                        medfilt_radius=5):
        """
        Characterizes the peaks in the stack of images.  Creates a class member
        "peak_chars" that is a 2D array of the following form:
        - One column per image
        - 7 rows per peak located.  These rows are, in order:
            0-1: x,y coordinate of peak
            2-3: aberration of this peak from its target value
            4: height of the peak
            5: orientation of the peak
            6: eccentricity of the peak
        - optionally, 2 additional rows at the end containing the coordinates
           from which the image was cropped (should be passed as the imcoords 
           parameter)  These should be excluded from any MVA.

        Parameters:
        ----------

        peak_width : int (required)
                expected peak width.  Affects subpixel precision fitting window,
		which takes the center of gravity of a box that has sides equal
		to this parameter.  Too big, and you'll include other peaks.
        
        subpixel : bool (optional)
                default is set to False

        target_locations : numpy array (n x 2) (optional)
                array of n target locations.  If left as None, will create 
                target locations by locating peaks on the average image of the stack.
                default is None (peaks detected from average image)

        peak_locations : numpy array (n x m x 2) (optional)
                array of n peak locations for m images.  If left as None,
                will find all peaks on all images, and keep only the ones closest to
                the peaks specified in target_locations.
                default is None (peaks detected from average image)

        imcoords : numpy array (n x 2) (optional)
                array of n coordinates, to keep track of locations from which
                sub-images were cropped.  Critical for plotting results.

        target_neighborhood : int (optional)
                pixel neighborhood to limit peak search to.  Peaks outside the
                square defined by 2x this value around the peak will be excluded
                from any fitting.
        
        medfilt_radius : int (optional)
                median filter window to apply to smooth the data
                (see scipy.signal.medfilt)
                if 0, no filter will be applied.
                default is set to 5
        
        """
        self.target_locations=target_locations
        self.peak_width=peak_width
        self.peak_chars=pc.peak_attribs_stack(self.data, 
                                              peak_width,
                                              subpixel=subpixel, 
                                              target_locations=target_locations,
                                              peak_locations=peak_locations, 
                                              imcoords=imcoords, 
                                              target_neighborhood=target_neighborhood,
                                              medfilt_radius=medfilt_radius
                                              )

#==============================================================================
# Plotting methods
#==============================================================================

    def plot_image_peaks(self, index=0, peak_width=10, subpixel=False,
                       medfilt_radius=5):
        # TODO: replace with hyperimage explorer
        plt.imshow(self.data[index,:,:],cmap=plt.gray())
        peaks=pc.two_dim_peakfind(self.data[index,:,:], subpixel=subpixel,
                                  peak_width=peak_width, 
                                  medfilt_radius=medfilt_radius)
        plt.scatter(peaks[:,0],peaks[:,1])

    def plot_peak_ids(self):
        """Overlays id numbers for identified peaks on an average image of the
        stack.  Identified peaks are either those you specified as 
        target_locations, or if not specified, those automatically 
        identified from the average image.

        Use this function to identify a peak to overlay a characteristic of
        onto the original experimental image using the plot_image_overlay
        function.
        """
        f=plt.figure()
        imgavg=np.average(self.data,axis=0)
        plt.imshow(imgavg)
        plt.gray()
        if self.target_locations is None:
            # identify the peaks on the average image
            if self.peak_width is None:
                self.peak_width=10
            self.target_locations=pc.peak_attribs_image(imgavg, self.peak_width)[:,:2]
        # plot the peak labels
        for pk_id in xrange(self.target_locations.shape[0]):
            plt.text(self.target_locations[pk_id,0], self.target_locations[pk_id,1], 
                     "%s"%pk_id, size=10, rotation=0.,
                     ha="center", va="center",
                     bbox = dict(boxstyle="round",
                                 ec=(1., 0.5, 0.5),
                                 fc=(1., 0.8, 0.8),
                                 )
                     )
        return f

    def plot_image_overlay(self, plot_component=None, mva_type='PCA', 
                           peak_mva=True, peak_id=None, plot_char=None, 
                           plot_shift=False):
        """Overlays scores, or some peak characteristic on top of an image
        plot of the original experimental image.  Useful for obtaining a 
        bird's-eye view of some image characteristic.

        plot_component - None or int 
        (optional, but required to plot score overlays)
            The integer index of the component to plot scores for.
            Creates a scatter plot that is colormapped according to 
            score values.

        mva_type - string, either 'PCA' or 'ICA' (case insensitive)
        (optional, but required to plot score overlays)
            Choose between the components that will be used for plotting
            component maps.  Note that whichever analysis you choose
            here has to actually have already been performed.

        peak_mva - bool (default is False)
        (optional, if True, the peak characteristics, shifts, and components
            are drawn from the mva_results done on the peak characteristics.
            Namely, these are the self.peak_mva_results attribute.

        peak_id - None or int
        (optional, but required to plot peak characteristic and shift overlays)
            If int, the peak id for plotting characteristics of.
            To identify peak id's, use the plot_peak_ids function, which will
            overlay the average image with the identified peaks used
            throughout the image series.

        plot_char - None or int
        (optional, but required to plot peak characteristic overlays)
            If int, the id of the characteristic to plot as the colored 
            scatter plot.
            Possible components are:
               4: peak height
               5: peak orientation
               6: peak eccentricity

        plot_shift - bool, optional
            If True, plots shift overlays for given peak_id onto the parent image(s)

        """
        if not hasattr(self.mapped_parameters, "original_files"):
            messages.warning("""No original files available.  Can't map anything to nothing.
If you use the cell_cropper function to crop your cells, the cell locations and original files 
will be tracked for you.""")
            return None
        if peak_id is not None and (plot_shift is False and plot_char is None):
            messages.warning("""Peak ID provided, but no plot_char given , and plot_shift disabled.
Nothing to plot.  Try again.""")
            return None
        if peak_mva and not (plot_char is not None or plot_shift or plot_component):
            messages.warning("""peak_mva specified, but no peak characteristic, peak \
shift, or component score selected for plotting.  Nothing to plot.""")
            return None
        if plot_char is not None and plot_component is not None:
            messages.warning("""Both plot_char and plot_component provided.  Can only plot one
of these at a time.  Try again.

Note that you can actually plot shifts and component scores simultaneously.""")
            return None
        figs=[]
        for key in self.mapped_parameters.original_files.keys():
            f=plt.figure()
            plt.title(key)
            plt.imshow(self.mapped_parameters.original_files[key].data)
            plt.gray()
            # get a shorter handle on the peak locations on THIS image
            locs=self.mapped_parameters.locations
            # binary mask to exclude peaks from other images
            mask=locs['filename']==key
            mask=mask.squeeze()
            # grab the array of peak locations, only from THIS image
            locs=locs[mask]['position'].squeeze()
            char=[]                
            if peak_id is not None and plot_char is not None :
                # list comprehension to obtain the peak characteristic
                # peak_id selects the peak
                # multiply by 7 because each peak has 7 characteristics
                # add the index of the characteristic of interest
                # mask.nonzero() identifies the indices corresponding to peaks 
                #     from this image (if many origins are present for this 
                #     stack).  This selects the column, only plotting peak 
                #     characteristics that are from this image.
                char=np.array([char.append(self.peak_chars[peak_id*7+plot_char,
                               mask.nonzero()[x]]) for x in xrange(locs.shape[0])])
                plt.scatter(locs[:,0],locs[:,1],c=char)
            if peak_id is not None and plot_shift is not None:
                # list comprehension to obtain the peak shifts
                # peak_id selects the peak
                # multiply by 7 because each peak has 7 characteristics
                # add the indices of the peak shift [2:4]
                # mask.nonzero() identifies the indices corresponding to peaks 
                #    from this image (if many origins are present for this 
                #    stack).  This selects the column, only plotting shifts 
                #    for peaks that are from this image.
                shifts=np.array([char.append(self.peak_chars[peak_id*7+2:peak_id*7+4,
                               mask.nonzero()[x]]) for x in xrange(locs.shape[0])])
                plt.quiver(locs[:,0],locs[:,1],
                           shifts[:,0], shifts[:,1],
                           units='xy', color='white'
                           )
            if plot_component is not None:
                if peak_mva: target=self.peak_mva_results
                else: target=self.mva_results
                if mva_type.upper() == 'PCA':
                    scores=target.v[plot_component][mask]
                elif mva_type.upper() == 'ICA':
                    scores=target.ica_scores[plot_component][mask]
                else:
                    messages.warning("Unrecognized MVA type.  Currently supported MVA types are \
PCA and ICA (case insensitive)")
                    return None
                print mask
                print locs
                print scores
                plt.scatter(locs[:,0],locs[:,1],c=scores)
                plt.jet()
                plt.colorbar()
            figs.append(f)
        return figs
        
    def plot_cell_overlays(self, plot_component=None, mva_type='PCA', peak_mva=True,
                                plot_shifts=True, plot_char=None):
        """Overlays peak characteristics on an image plot of the average image.

        Only appropriate for Image objects that consist of 3D stacks of cropped
        data.

        Parameters:

        plot_component - None or int
            The integer index of the component to plot scores for.
            If specified, the values plotted for the shifts (if enabled by the plot_shifts flag)
            and the values plotted for the plot characteristics (if enabled by the plot_char flag)
            will be drawn from the given component resulting from MVA on the peak characteristics.
            NOTE: only makes sense right now for examining results of MVA on peak characteristics,
                NOT MVA results on the images themselves (factor images).

        mva_type - str, 'PCA' or 'ICA', case insensitive. default is 'PCA'
            Choose between the components that will be used for plotting
            component maps.  Note that whichever analysis you choose
            here has to actually have already been performed.            

        peak_mva - bool, default is True
            If True, draws the information to be plotted from the mva results derived
            from peak characteristics.  If False, does the following with Factor images:
            - Reconstructs the data using all available components
            - locates peaks on all images in reconstructed data
            - reconstructs the data using all components EXCEPT the component specified
                by the plot_component parameter
            - locates peaks on all images in reconstructed data
            - subtracts the peak characteristics of the first (complete) data from the
                data without the component included.  This difference data is what gets
                plotted.

        plot_shifts - bool, default is True
            If true, plots a quiver (arrow) plot showing the shifts for each
            peak present in the component being plotted.

        plot_char - None or int
            If int, the id of the characteristic to plot as the colored 
            scatter plot.
            Possible components are:
               4: peak height
               5: peak orientation
               6: peak eccentricity

        """
        f=plt.figure()

        imgavg=np.average(self.data,axis=0)

        if self.target_locations is None:
            # identify the peaks on the average image
            if self.peak_width is None:
                self.peak_width=10
            self.target_locations=pc.peak_attribs_image(imgavg, self.peak_width)[:,:2]

        stl=self.target_locations

        shifts=np.zeros((stl.shape[0],2))
        char=np.zeros(stl.shape[0])

        if plot_component is not None:
            # get the mva_results (components) for the peaks
            if mva_type.upper()=='PCA':
                component=self.peak_mva_results.pc[:,plot_component]
            elif mva_type.upper()=='ICA':
                component=self.peak_mva_results.ic[:,plot_component]          

        for pos in xrange(stl.shape[0]):
            shifts[pos]=component[pos*7+2:pos*7+4]
            if plot_char:
                char[pos]=component[pos*7+plot_char]

        plt.imshow(imgavg)
        plt.gray()

        if plot_shifts:
            plt.quiver(stl[:,0],stl[:,1],
                       shifts[:,0], shifts[:,1],
                       units='xy', color='white'
                       )
        if plot_char is not None :
            plt.scatter(stl[:,0],stl[:,1],c=char)
            plt.jet()
            plt.colorbar()
        return f

    def _plot_pc(self, idx, on_peaks=False,cmap=plt.cm.gray):
        target=self._get_target(on_peaks)
        ax=plt.gca()
        im=ax.imshow(target.pc[:,idx].reshape(self.axes_manager.axes[1].size,self.axes_manager.axes[2].size),
                     cmap=cmap)
        plt.title('PC %s' % idx)
        div=make_axes_locatable(ax)
        cax=div.append_axes("right",size="5%",pad=0.05)
        plt.colorbar(im,cax=cax)

        

    def plot_principal_components(self, n = None, same_window=True, per_row=3, 
                                  on_peaks=False, cmap=plt.cm.gray):
        """Plot the principal components up to the given number

        Parameters
        ----------
        n : int
            number of principal components to plot.

        same_window : bool (optional)
                    if 'True', the components will be plotted in the
                    same window. Default is 'False'.

        per_row : int (optional)
                    When same_window is True, this is the number of plots
                    per row in the single window.

        on_peaks : bool (optional)
        """
        target=self._get_target(on_peaks)
        if n is None:
            n = target.pc.shape[1]
        if not same_window:
            for i in xrange(n):
                plt.figure()
                self._plot_pc(i,on_peaks,cmap=cmap)

        else:
            fig = plt.figure()
            rows=int(np.ceil(n/float(per_row)))
            idx=0
            for i in xrange(rows):
                for j in xrange(per_row):
                    if idx<n:
                        fig.add_subplot(rows,per_row,idx+1)
                        self._plot_pc(idx,on_peaks,cmap=cmap)
                        idx+=1
            plt.suptitle('Principal components')
            plt.draw()

    def _plot_ic(self, idx, on_peaks=False, cmap=plt.cm.gray):
        target=self._get_target(on_peaks)
        ax=plt.gca()
        im=ax.imshow(target.ic[:,idx].reshape(self.axes_manager.axes[1].size,self.axes_manager.axes[2].size),cmap=cmap)
        plt.title('IC %s' % idx)
        div=make_axes_locatable(ax)
        cax=div.append_axes("right",size="5%",pad=0.05)
        plt.colorbar(im,cax=cax)


    def plot_independent_components(self, ic=None, same_window=True,
                                    per_row=3, on_peaks=False, cmap=plt.cm.gray):
        """Plot the independent components.

        Parameters
        ----------
        ic : numpy array (optional)
             externally provided independent components array
             The shape of 'ic' must be (channels, n_components),
             so that e.g. ic[:, 0] is the first independent component.

        same_window : bool (optional)
                    if 'True', the components will be plotted in the
                    same window. Default is 'False'.

        per_row : int (optional)
                    When same_window is True, this is the number of plots
                    per row in the single window.

        on_peaks : bool (optional)
        """
        target=self._get_target(on_peaks)
        if ic is None:
            ic = target.ic
            x = self.axes_manager.axes[-1].axis
            x = ic.shape[1]     # no way that we know the calibration

        n = ic.shape[1]

        if not same_window:
            for i in xrange(n):
                plt.figure()
                self._plot_ic(i, on_peaks,cmap=cmap)

        else:
            fig = plt.figure()
            rows=int(np.ceil(n/float(per_row)))
            idx=0
            for i in xrange(rows):
                for j in xrange(per_row):
                    if idx<n:
                        fig.add_subplot(rows,per_row,idx+1)
                        self._plot_ic(idx, on_peaks,cmap=cmap)
                        idx+=1
            plt.suptitle('Independent components')

    def plot_maps(self, components, mva_type=None, scores=None, factors=None,
                  cmap=plt.cm.gray, no_nans=False, per_row=3, on_peaks=False, 
                  scoremap=True, save_figs=False, directory = None):
        """
        Plot component maps for the different MSA types

        Parameters
        ----------
        components : None, int, or list of ints
            if None, returns maps of all components.
            if int, returns maps of components with ids from 0 to given int.
            if list of ints, returns maps of components with ids in given list.

        mva_type: string, currently either 'pca' or 'ica'

        scores: numpy array, the array of score maps

        factors: numpy array, the array of components, with each column as a component.

        cmap: matplotlib colormap instance

        no_nans: bool,
        
        per_row : int (optional)
            The number of plots per row in the multi-pane window.

        on_peaks : bool (optional)
            If True, plots factors/score maps based on peak characteristics.
               You must have first run peak_char_stack to obtain peak characteristics,
               then run your MVA technique(s) with the on_peaks flag set to True in
               order to obtain this information.

        scoremap : bool (optional)
            If True, plots scores of subimages overlaid as a scatter plot
            on the original images.  Not possible unless the cell cropper
            has been used to obtain your stack of subimages.

        save_figs : bool (optional)
            If true, saves figures at 600 dpi to directory.  If directory is None,
            saves to current working directory.

        directory : string or None
            The folder to save images to, if save_figs is True.  If None, saves
            to current working directory.
        """
        from hyperspy.signals.image import Image
        from hyperspy.signals.spectrum import Spectrum

        target=self._get_target(on_peaks)

        if scores is None or (factors is None and with_components is True):
            if mva_type is None:
                messages.warning(
                "Neither scores nor analysis type specified.  Cannot proceed.")
                return

            elif mva_type.lower() == 'pca':
                scores=target.v.T
                factors=target.pc
            elif mva_type.lower() == 'ica':
                scores = self._get_ica_scores(target)
                factors=target.ic
                if no_nans:
                    messages.information(
                        'Removing NaNs for a visually prettier plot.')
                    scores = np.nan_to_num(scores) # remove ugly NaN pixels
            else:
                messages.warning(
                    "No scores provided and analysis type '%s' unrecognized"  
                    % mva_type)
                return

#        if len(self.axes_manager.axes)==2:
#            shape=self.data.shape[0],1
#        else:
#            shape=self.data.shape[0],self.data.shape[1]
        im_list = []

        if components is None:
            components=xrange(factors.shape[1])

        elif type(components).__name__!='list':
            components=xrange(components)

        for i in components:
            figure = plt.figure()
            if self.axes_manager.navigation_dimension == 2:
                # 4D data - 2D arrays of diffraction patterns?
                messages.warning('View not supported')
            elif self.axes_manager.navigation_dimension == 1:
                if hasattr(self.mapped_parameters,'locations'):
                    locs=self.mapped_parameters.locations
                    if hasattr(self.mapped_parameters,"original_files"):
                        parents=self.mapped_parameters.original_files
                    elif hasattr(self.mapped_parameters,'parent'):
                        parents={self.mapped_parameters.parent.mapped_parameters.name:self.mapped_parameters.parent}
                else:
                    scoremap=False
                    parents=None
                    locs=None
                # plot factor image first
                if scoremap:
                    idx=0
                    keys=parents.keys()
                    rows=int(np.ceil((len(keys)+1)/float(per_row)))
                    if (len(keys)+1)<per_row:
                        per_row=len(keys)+1
                    figure.add_subplot(rows,per_row,1)
                else:
                    figure.add_subplot(121)
                plt.gray()
                if mva_type.upper()=='PCA':
                    self._plot_pc(i,on_peaks,cmap=cmap)
                elif mva_type.upper()=='ICA':
                    self._plot_ic(i,on_peaks,cmap=cmap)
                if scoremap:
                    for j in xrange(rows):
                        for k in xrange(per_row):
                            # plot score maps overlaid on experimental images
                            if idx<len(keys):
                                ax=figure.add_subplot(rows,per_row,idx+2)
                                # p is the parent image that we're working with
                                p=keys[idx]
                                # the locations of peaks on that parent
                                # binary mask to exclude peaks from other images
                                mask=locs['filename']==p
                                mask=mask.squeeze()
                                # grab the array of peak locations, only from THIS image
                                loc=locs[mask]['position'].squeeze()
                                plt.imshow(parents[keys[idx]].data)
                                plt.gray()
                                sc=ax.scatter(loc[:,0], loc[:,1],
                                        c=scores[i].squeeze()[mask],
                                        cmap=cmap)
                                shp=parents[keys[idx]].data.shape
                                plt.xlim(0,shp[1])
                                plt.ylim(shp[0],0)
                                div=make_axes_locatable(ax)
                                cax=div.append_axes("right",size="5%",pad=0.05)
                                plt.colorbar(sc,cax=cax)
                            idx+=1
                else:
                    ax=figure.add_subplot(122)
                    plt.plot(np.arange(scores[i].shape[0]),scores[i],'bo')
                    plt.xlabel('Image index')
                    plt.ylabel('Score, component %i'%i)
            else:
                messages.warning('View not supported')
            if save_figs:
                #ax.set_title('%s component number %s map' % (mva_type.upper(),i))
                #figure.canvas.draw()
                if directory is not None:
                    if not os.path.isdir(directory):
                        os.makedirs(directory)
                    figure.savefig(os.path.join(directory, '%s-map-%i.png' % (mva_type.upper(),i)),
                                      dpi = 600)
                else:
                    figure.savefig( '%s-map-%i.png' % (mva_type.upper(),i),
                              dpi = 600)


    def plot_principal_components_maps(self, comp_ids=None, cmap=plt.cm.gray,
<<<<<<< HEAD
                                       recmatrix=None, plot=True, pc=None, on_peaks=False,
                                       per_row=3, scoremap=True, save_figs=False,
                                       directory=None):
=======
                                       recmatrix=None, plot=True, pc=None, 
                                       on_peaks=False, save_figs=False):
>>>>>>> 721fa6fc
        """Plot the map associated to each independent component

        Parameters
        ----------
        comp_ids : None, int, or list of ints
            if None, returns maps of all components.
            if int, returns maps of components with ids from 0 to given int.
            if list of ints, returns maps of components with ids in given list.

        cmap : plt.cm object, the colormap of the factor image

        recmatrix : numpy array
            externally suplied recmatrix

        plot : bool
            If True it will plot the figures. Otherwise it will only return the
            images.

        pc : numpy array
            externally supplied principal components

        no_nans : bool (optional)
             whether substituting NaNs with zeros for a visually prettier plot
             (default is False)

        per_row : int (optional)
            The number of plots per row in the multi-pane window.

        on_peaks : bool (optional)
            If True, plots factors/score maps based on peak characteristics.
               You must have first run peak_char_stack to obtain peak characteristics,
               then run your MVA technique(s) with the on_peaks flag set to True in
               order to obtain this information.

        scoremap : bool (optional)
            If True, plots scores of subimages overlaid as a scatter plot
            on the original images.  Not possible unless the cell cropper
            has been used to obtain your stack of subimages.

        save_figs : bool (optional)
            If true, saves figures at 600 dpi to directory.  If directory is None,
            saves to current working directory.

        directory : string or None
            The folder to save images to, if save_figs is True.  If None, saves
            to current working directory.

        Returns
        -------
        List with the maps as MVA instances
        """
        return self.plot_maps(components=comp_ids,mva_type='pca',cmap=cmap,
                              scores=recmatrix, factors=pc, on_peaks=on_peaks,
                              scoremap=scoremap,save_figs=save_figs,
                              per_row=per_row, directory=directory)

    def plot_independent_components_maps(self, comp_ids=None, cmap=plt.cm.gray,
                                         recmatrix=None, ic=None, no_nans=False,
                                         on_peaks=False, scoremap=True, per_row=3,
                                         save_figs=False, directory = None):
        """Plot the map associated to each independent component

        Parameters
        ----------
        cmap : plt.cm object

        recmatrix : numpy array
            externally suplied recmatrix

        comp_ids : int or list of ints
            if None, returns maps of all components.
            if int, returns maps of components with ids from 0 to given int.
            if list of ints, returns maps of components with ids in given list.

        with_ic : bool
            If True, plots also the corresponding independent component in the
            same figure

        plot : bool
            If True it will plot the figures. Otherwise it will only return the
            images.

        ic : numpy array
            externally supplied independent components

        no_nans : bool (optional)
             whether substituting NaNs with zeros for a visually prettier plot
             (default is False)

        per_row : int (optional)
            The number of plots per row in the multi-pane window.

        on_peaks : bool (optional)
            If True, plots factors/score maps based on peak characteristics.
               You must have first run peak_char_stack to obtain peak characteristics,
               then run your MVA technique(s) with the on_peaks flag set to True in
               order to obtain this information.

        scoremap : bool (optional)
            If True, plots scores of subimages overlaid as a scatter plot
            on the original images.  Not possible unless the cell cropper
            has been used to obtain your stack of subimages.

        Returns
        -------
        List with the maps as MVA instances
        """
        return self.plot_maps(components=comp_ids,mva_type='ica',cmap=cmap,
                              scores=recmatrix, factors=ic, no_nans=no_nans,
                              on_peaks=on_peaks, scoremap=scoremap, per_row=per_row,
                              save_figs=save_figs, directory = directory)


    def save_principal_components(self, n, pc_prefix = 'pc',
    score_prefix = 'score', spectrum_format = 'msa', hs_format = 'tif',
                                  on_peaks=False):
        """Save the `n` first principal components  and score maps
        in the specified format

        Parameters
        ----------
        n : int
            Number of principal components to save
        score_prefix : string
            Prefix for the score file names
        pc_prefix : string
            Prefix for the principal component file names
        spectrum_format : string
            Any of Hyperspy's supported file formats for spectral data
        hs_format : string
            Any of Hyperspy's supported file formats for hyperspectral data

        """
        from hyperspy.signals.spectrum import Spectrum
        target=self._get_target(on_peaks)
        im_list = self.plot_principal_components_maps(n, plot = False,
                                                      on_peaks=on_peaks)
        axis_dict = self.axes_manager._non_slicing_axes[0].get_axis_dictionary()
        axis_dict['index_in_array'] = 0
        s = Spectrum({'data' : target.pc[:,0],
                      'axes' : [axis_dict,]})
        for i in xrange(n):
            s.data = target.pc[:,i]
            s.save('%s-%i.%s' % (pc_prefix, i, spectrum_format))
            im_list[i].save('%s-%i.%s' % (score_prefix, i, hs_format))

    def save_independent_components(self, elements=None,
                                    spectrum_format='msa',
                                    hs_format='tif',
                                    recmatrix=None, ic=None,
                                    on_peaks=False):
        """Saves the result of the ICA in image and spectrum format.
        Note that to save the image, the NaNs in the map will be converted
        to zeros.

        Parameters
        ----------
        elements : None or tuple of strings
            a list of names (normally an element) to be assigned to IC. If not
            the will be name ic-0, ic-1 ...
        hs_format : string
        spectrum_format : string
        recmatrix : None or numpy array
            externally supplied recmatrix
        ic : None or numpy array
            externally supplied IC
        """
        from hyperspy.signals.spectrum import Spectrum
        target=self._get_target(on_peaks)
        pl = self.plot_independent_components_maps(plot=False,
                                                   recmatrix=recmatrix,
                                                   ic=ic,
                                                   no_nans=True,
                                                   on_peaks=on_peaks)
        if ic is None:
            ic = target.ic
        if self.data.shape[2] > 1:
            maps = True
        else:
            maps = False
        for i in xrange(ic.shape[1]):
            axes = (self.axes_manager._slicing_axes[0].get_axis_dictionary(),)
            axes[0]['index_in_array'] = 0
            spectrum = Spectrum({'data' : ic[:,i], 'axes' : axes})
            spectrum.data_cube = ic[:,i].reshape((-1,1,1))

            if elements is None:
                spectrum.save('ic-%s.%s' % (i, spectrum_format))
                if maps is True:
                    pl[i].save('map_ic-%s.%s' % (i, hs_format))
                else:
                    pl[i].save('profile_ic-%s.%s' % (i, spectrum_format))
            else:
                element = elements[i]
                spectrum.save('ic-%s.%s' % (element, spectrum_format))
                if maps:
                    pl[i].save('map_ic-%s.%s' % (element, hs_format))
                else:
                    pl[i].save('profile_ic-%s.%s' % (element, spectrum_format))

#=============================================================================
        
    def cell_cropper(self):
        if not hasattr(self.mapped_parameters,"picker"):
            import hyperspy.drawing.ucc as ucc
            self.mapped_parameters.picker=ucc.TemplatePicker(self)
        self.mapped_parameters.picker.configure_traits()
        self.data=self.data.squeeze()
        return self.mapped_parameters.picker.crop_sig

    def kmeans_cluster_stack(self, clusters=None):
        import mdp
        if self._unfolded:
            self.fold()
        # if clusters not given, try to determine what it should be.
        if clusters is None:
            pass
        d=self.data
        kmeans=mdp.nodes.KMeansClassifier(clusters)
        cluster_arrays=[]

        avg_stack=np.zeros((clusters,d.shape[1],d.shape[2]))
        kmeans.train(d.reshape((-1,d.shape[0])).T)
        kmeans.stop_training()
        groups=kmeans.label(d.reshape((-1,d.shape[0])).T)
        try:
            # test if location data is available
            self.mapped_parameters.locations[0]
        except:
            messages.warning("No cell location information was available.")
        for i in xrange(clusters):
            # get number of members of this cluster
            members=groups.count(i)
            cluster_array=np.zeros((members,d.shape[1],d.shape[2]))
            cluster_idx=0
            positions=np.zeros((members,3))
            for j in xrange(len(groups)):
                if groups[j]==i:
                    cluster_array[cluster_idx,:,:]=d[j,:,:]
                    try:
                        positions[cluster_idx]=self.mapped_parameters.locations[j]
                    except:
                        pass
                    cluster_idx+=1
            cluster_array_Image=Image({'data':avg_stack,
                    'mapped_parameters':{
                        'name':'Cluster %s from %s'%(i,
                                         self.mapped_parameters.name),
                        'locations':positions,
                        'members':members,
                        }
                    })
            cluster_arrays.append(cluster_array_Image)
            avg_stack[i,:,:]=np.sum(cluster_array,axis=0)
        members_list=[groups.count(i) for i in xrange(clusters)]
        avg_stack_Image=Image({'data':avg_stack,
                    'mapped_parameters':{
                        'name':'Cluster averages from %s'%self.mapped_parameters.name,
                        'member_counts':members_list,
                        }
                    })
        return avg_stack_Image, cluster_arrays

    def peakfind_2D(self, subpixel=False, peak_width=10, medfilt_radius=5,
                        maxpeakn=30000):
            """Find peaks in a 2D array (peaks in an image).

            Function to locate the positive peaks in a noisy x-y data set.
    
            Returns an array containing pixel position of each peak.
            
            Parameters
            ---------
            subpixel : bool (optional)
                    default is set to True

            peak_width : int (optional)
                    expected peak width.  Affects subpixel precision fitting window,
                    which takes the center of gravity of a box that has sides equal
                    to this parameter.  Too big, and you'll include other peaks.
                    default is set to 10

            medfilt_radius : int (optional)
                     median filter window to apply to smooth the data
                     (see scipy.signal.medfilt)
                     if 0, no filter will be applied.
                     default is set to 5

            maxpeakn : int (optional)
                    number of maximum detectable peaks
                    default is set to 30000             
            """
            from peak_char import two_dim_findpeaks
            if len(self.data.shape)==2:
                self.peaks=two_dim_findpeaks(self.data, subpixel=subpixel,
                                             peak_width=peak_width, 
                                             medfilt_radius=medfilt_radius)
                
            elif len(self.data.shape)==3:
                # preallocate a large array for the results
                self.peaks=np.zeros((maxpeakn,2,self.data.shape[2]))
                for i in xrange(self.data.shape[2]):
                    tmp=two_dim_findpeaks(self.data[:,:,i], 
                                             subpixel=subpixel,
                                             peak_width=peak_width, 
                                             medfilt_radius=medfilt_radius)
                    self.peaks[:tmp.shape[0],:,i]=tmp
                trim_id=np.min(np.nonzero(np.sum(np.sum(self.peaks,axis=2),axis=1)==0))
                self.peaks=self.peaks[:trim_id,:,:]
            elif len(self.data.shape)==4:
                # preallocate a large array for the results
                self.peaks=np.zeros((maxpeakn,2,self.data.shape[0],self.data.shape[1]))
                for i in xrange(self.data.shape[0]):
                    for j in xrange(self.data.shape[1]):
                        tmp=two_dim_findpeaks(self.data[i,j,:,:], 
                                             subpixel=subpixel,
                                             peak_width=peak_width, 
                                             medfilt_radius=medfilt_radius)
                        self.peaks[:tmp.shape[0],:,i,j]=tmp
                trim_id=np.min(np.nonzero(np.sum(np.sum(np.sum(self.peaks,axis=3),axis=2),axis=1)==0))
                self.peaks=self.peaks[:trim_id,:,:,:]
                
    def to_spectrum(self):
        from hyperspy.signals.spectrum import Spectrum
        dic = self._get_signal_dict()
        dic['mapped_parameters']['record_by'] = 'spectrum'
        dic['data'] = np.swapaxes(dic['data'], 0, -1)
        utils_varia.swapelem(dic['axes'],0,-1)
        dic['axes'][0]['index_in_array'] = 0
        dic['axes'][-1]['index_in_array'] = len(dic['axes']) - 1
        return Spectrum(dic)<|MERGE_RESOLUTION|>--- conflicted
+++ resolved
@@ -632,14 +632,9 @@
 
 
     def plot_principal_components_maps(self, comp_ids=None, cmap=plt.cm.gray,
-<<<<<<< HEAD
                                        recmatrix=None, plot=True, pc=None, on_peaks=False,
                                        per_row=3, scoremap=True, save_figs=False,
                                        directory=None):
-=======
-                                       recmatrix=None, plot=True, pc=None, 
-                                       on_peaks=False, save_figs=False):
->>>>>>> 721fa6fc
         """Plot the map associated to each independent component
 
         Parameters
