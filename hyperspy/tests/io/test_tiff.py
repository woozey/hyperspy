--- conflicted
+++ resolved
@@ -3,11 +3,7 @@
 
 import numpy as np
 import traits.api as t
-<<<<<<< HEAD
-import numpy.testing as nt
-=======
 from numpy.testing import assert_allclose
->>>>>>> 6f141341
 
 import hyperspy.api as hs
 from hyperspy.misc.test_utils import assert_deep_almost_equal
