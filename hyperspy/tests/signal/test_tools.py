--- conflicted
+++ resolved
@@ -421,11 +421,8 @@
 class TestOutArg:
 
     def setup(self):
-<<<<<<< HEAD
-=======
         # Some test require consistent random data for reference to be correct
         np.random.seed(0)
->>>>>>> 37e2e286
         s = signals.Spectrum(np.random.rand(5, 4, 3, 6))
         for axis, name in zip(
                 s.axes_manager._get_axes_in_natural_order(),
@@ -508,21 +505,10 @@
         s = self.s
         s.metadata.set_item("Signal.Noise_properties.variance",
                             s.deepcopy())
-<<<<<<< HEAD
-        f = s.inav.__getitem__
-        kwargs = {
-            "slices": (
-                slice(
-                    2, 4, None), slice(None), slice(
-                    0, 2, None))}
-        s1 = f(**kwargs)
-        s2 = f(**kwargs)
-=======
         s1 = s.inav[2:4, 0:2]
         s2 = s.inav[2:4, 1:3]
         s.inav.__getitem__(slices=(slice(2, 4, None), slice(1, 3, None),
                                    slice(None)), out=s1)
->>>>>>> 37e2e286
         assert_array_equal(s1.metadata.Signal.Noise_properties.variance.data,
                            s2.metadata.Signal.Noise_properties.variance.data,)
 
@@ -530,14 +516,6 @@
         s = self.s
         s.metadata.set_item("Signal.Noise_properties.variance",
                             s.deepcopy())
-<<<<<<< HEAD
-        f = s.isig.__getitem__
-        kwargs = {"slices": (slice(2, 4, None),)}
-        s1 = f(**kwargs)
-        s2 = f(**kwargs)
-        assert_array_equal(s1.metadata.Signal.Noise_properties.variance.data,
-                           s2.metadata.Signal.Noise_properties.variance.data,)
-=======
         s1 = s.isig[2:4]
         s2 = s.isig[1:5]
         s.isig.__getitem__(slices=(slice(1, 5, None)), out=s1)
@@ -583,5 +561,4 @@
         mask = (s.data > 0.5)
         s.data = np.ones_like(s.data)
         s.data = np.ma.masked_array(s.data, mask=mask)
-        self._run_single(s.sum, s, dict(axis=('x', 'z')))
->>>>>>> 37e2e286
+        self._run_single(s.sum, s, dict(axis=('x', 'z')))