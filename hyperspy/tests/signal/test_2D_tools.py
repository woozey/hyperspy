--- conflicted
+++ resolved
@@ -20,81 +20,12 @@
 
 import numpy as np
 import nose.tools as nt
-<<<<<<< HEAD
-from scipy.misc import ascent, face
-=======
 from scipy.misc import face, ascent
->>>>>>> 43ef92b6
 from scipy.ndimage import fourier_shift
 
 import hyperspy.api as hs
 
 
-class TestAlignTools:
-
-    def setUp(self):
-        im = face(gray=True)
-        self.lena_offset = np.array((256, 256))
-        s = hs.signals.Image(np.zeros((10, 100, 100)))
-        self.scales = np.array((0.1, 0.3))
-        self.offsets = np.array((-2, -3))
-        izlp = []
-        for ax, offset, scale in zip(
-                s.axes_manager.signal_axes, self.offsets, self.scales):
-            ax.scale = scale
-            ax.offset = offset
-            izlp.append(ax.value2index(0))
-        self.izlp = izlp
-        self.ishifts = np.array([(0, 0), (4, 2), (1, 3), (-2, 2), (5, -2),
-                                 (2, 2), (5, 6), (-9, -9), (-9, -9), (-6, -9)])
-        self.new_offsets = self.offsets - self.ishifts.min(0) * self.scales
-        zlp_pos = self.ishifts + self.izlp
-        for i in xrange(10):
-            slices = self.lena_offset - zlp_pos[i, ...]
-            s.data[i, ...] = im[slices[0]:slices[0] + 100,
-                                slices[1]:slices[1] + 100]
-        self.spectrum = s
-
-        # How image should be after successfull alignment
-        smin = self.ishifts.min(0)
-        smax = self.ishifts.max(0)
-        offsets = self.lena_offset + self.offsets / self.scales - smin
-        size = np.array((100, 100)) - (smax - smin)
-        self.aligned = im[int(offsets[0]):int(offsets[0] + size[0]),
-                          int(offsets[1]):int(offsets[1] + size[1])]
-
-    def test_estimate_shift(self):
-        s = self.spectrum
-        shifts = s.estimate_shift2D()
-        print shifts
-        print self.ishifts
-        nt.assert_true(np.allclose(shifts, self.ishifts))
-
-    def test_align(self):
-        # Align signal
-        m = mock.Mock()
-        s = self.spectrum
-        s.events.data_changed.connect(m.data_changed)
-        s.align2D()
-        # Compare by broadcasting
-        nt.assert_true(np.all(s.data == self.aligned))
-        nt.assert_true(m.data_changed.called)
-
-    def test_align_expand(self):
-        s = self.spectrum
-        s.align2D(expand=True)
-
-        # Check the numbers of NaNs to make sure expansion happened properly
-        ds = self.ishifts.max(0) - self.ishifts.min(0)
-        Nnan = np.sum(ds) * 100 + np.prod(ds)
-        Nnan_data = np.sum(1 * np.isnan(s.data), axis=(1, 2))
-        # Due to interpolation, the number of NaNs in the data might
-        # be 2 higher (left and right side) than expected
-        nt.assert_true(np.all(Nnan_data - Nnan <= 2))
-
-        # Check alignment is correct
-        d_al = s.data[:, ds[0]:-ds[0], ds[1]:-ds[1]]
-        nt.assert_true(np.all(d_al == self.aligned))
 class TestSubPixelAlign:
 
     def setUp(self):
@@ -156,8 +87,8 @@
         smax = self.ishifts.max(0)
         offsets = self.ascent_offset + self.offsets / self.scales - smin
         size = np.array((100, 100)) - (smax - smin)
-        self.aligned = im[offsets[0]:offsets[0] + size[0],
-                          offsets[1]:offsets[1] + size[1]]
+        self.aligned = im[int(offsets[0]):int(offsets[0] + size[0]),
+                          int(offsets[1]):int(offsets[1] + size[1])]
 
     def test_estimate_shift(self):
         s = self.spectrum
@@ -168,10 +99,13 @@
 
     def test_align(self):
         # Align signal
+        m = mock.Mock()
         s = self.spectrum
+        s.events.data_changed.connect(m.data_changed)
         s.align2D()
         # Compare by broadcasting
         nt.assert_true(np.all(s.data == self.aligned))
+        nt.assert_true(m.data_changed.called)
 
     def test_align_expand(self):
         s = self.spectrum
