import math
import numpy as np
from functools import reduce


def symmetrize(a):
    return a + a.swapaxes(0, 1) - np.diag(a.diagonal())


def antisymmetrize(a):
    return a - a.swapaxes(0, 1) + np.diag(a.diagonal())


def closest_nice_number(number):
    oom = 10 ** math.floor(math.log10(number))
    return oom * (number // oom)


def get_linear_interpolation(p1, p2, x):
    """Given two points in 2D returns y for a given x for y = ax + b

    Parameters
    ----------
    p1,p2 : (x, y)
    x : float

    Returns
    -------
    y : float

    """
    x1, y1 = p1
    x2, y2 = p2
    a = (y2 - y1) / (x2 - x1)
    b = (x2 * y1 - x1 * y2) / (x2 - x1)
    y = a * x + b
    return y


def order_of_magnitude(number):
    """Order of magnitude of the given number

    Parameters
    ----------
    number : float

    Returns
    -------
    Float
    """
    return math.floor(math.log10(number))


def isfloat(number):
    """Check if a number or array is of float type.

    This is necessary because e.g. isinstance(np.float32(2), float) is False.

    """
    if hasattr(number, "dtype"):
        return np.issubdtype(number, np.floating)
    else:
        return isinstance(number, float)


def anyfloatin(things):
    """Check if iterable contains any non integer."""
    for n in things:
        if isfloat(n) and not n.is_integer():
            return True
    return False


def outer_nd(*vec):
    """
    Calculates outer product of n vectors

    Parameters
    ----------
    vec : vector

    Return
    ------
    out : ndarray
    """
<<<<<<< HEAD
    return reduce(np.multiply.outer, vec)
=======
    return reduce(np.multiply.outer, vec)


def hann_window_nth_order(m, order):
    """
    Calculates 1D Hann window of nth order

    Parameter
    ---------
    m : int
        number of points in window (typically the length of a signal)
    order : int
        Filter order

    Return
    ------
    window : array
        window
    """
    if not isinstance(m, int) or m <= 0:
        raise ValueError('Parameter m has to be positive integer greater than 0.')
    if not isinstance(order, int) or order <= 0:
        raise ValueError('Filter order has to be positive integer greater than 0.')
    sin_arg = np.pi * (m - 1.) / m
    cos_arg = 2. * np.pi / (m - 1.) * (np.arange(m))

    return m / (order * 2 * np.pi) * sum([(-1) ** i / i *
                                          np.sin(i * sin_arg) * (np.cos(i * cos_arg) - 1)
                                          for i in range(1, order + 1)])
>>>>>>> fc46add3
<|MERGE_RESOLUTION|>--- conflicted
+++ resolved
@@ -83,9 +83,6 @@
     ------
     out : ndarray
     """
-<<<<<<< HEAD
-    return reduce(np.multiply.outer, vec)
-=======
     return reduce(np.multiply.outer, vec)
 
 
@@ -114,5 +111,4 @@
 
     return m / (order * 2 * np.pi) * sum([(-1) ** i / i *
                                           np.sin(i * sin_arg) * (np.cos(i * cos_arg) - 1)
-                                          for i in range(1, order + 1)])
->>>>>>> fc46add3
+                                          for i in range(1, order + 1)])