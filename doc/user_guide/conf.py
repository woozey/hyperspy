# -*- coding: utf-8 -*-
#
# HyperSpy User Guide documentation build configuration file, created by
# sphinx-quickstart on Wed Feb 29 15:14:48 2012.
#
# This file is execfile()d with the current directory set to its containing dir.
#
# Note that not all possible configuration values are present in this
# autogenerated file.
#
# All configuration values have a default; values that are commented out
# serve to show the default.

import sys
import os
sys.path.append('../../')
sys.path.append(os.path.abspath('../sphinxext'))

from hyperspy import Release
# If extensions (or modules to document with autodoc) are in another directory,
# add these directories to sys.path here. If the directory is relative to the
# documentation root, use os.path.abspath to make it absolute, like shown here.
#sys.path.insert(0, os.path.abspath('.'))

# -- General configuration -----------------------------------------------

# If your documentation needs a minimal Sphinx version, state it here.
#needs_sphinx = '1.0'

# Add any Sphinx extension module names here, as strings. They can be extensions
# coming with Sphinx (named 'sphinx.ext.*') or your custom ones.
extensions = [
    'sphinx.ext.autodoc',
    'sphinx.ext.intersphinx',
    'sphinx.ext.pngmath',
    'sphinx.ext.autosummary',
]

# Add any paths that contain templates here, relative to this directory.
templates_path = ['_templates']

# The suffix of source filenames.
source_suffix = '.rst'

# The encoding of source files.
#source_encoding = 'utf-8-sig'

# The master toctree document.
master_doc = 'index'

# General information about the project.
<<<<<<< HEAD
project = 'HyperSpy User Guide [Draft]'
copyright = '2011-2015, The HyperSpy Developers'
=======
project = u'HyperSpy User Guide [Draft]'
copyright = u'2011-2016, The HyperSpy Developers'
>>>>>>> 5ddf3e34

# The version info for the project you're documenting, acts as replacement for
# |version| and |release|, also used in various other places throughout the
# built documents.
#
# The short X.Y version.
version = Release.version
# The full version, including alpha/beta/rc tags.
release = Release.version

# The language for content autogenerated by Sphinx. Refer to documentation
# for a list of supported languages.
#language = None

# There are two options for replacing |today|: either, you set today to some
# non-false value, then it is used:
#today = ''
# Else, today_fmt is used as the format for a strftime call.
#today_fmt = '%B %d, %Y'

# List of patterns, relative to source directory, that match files and
# directories to ignore when looking for source files.
exclude_patterns = ['_build']

# The reST default role (used for this markup: `text`) to use for all documents.
#default_role = None

# If true, '()' will be appended to :func: etc. cross-reference text.
#add_function_parentheses = True

# If true, the current module name will be prepended to all description
# unit titles (such as .. function::).
#add_module_names = True

# If true, sectionauthor and moduleauthor directives will be shown in the
# output. They are ignored by default.
#show_authors = False

# The name of the Pygments (syntax highlighting) style to use.
pygments_style = 'sphinx'

# A list of ignored prefixes for module index sorting.
#modindex_common_prefix = []


# -- Options for HTML output ---------------------------------------------

# The theme to use for HTML and HTML Help pages.  See the documentation for
# a list of builtin themes.
html_theme = 'default'

# Theme options are theme-specific and customize the look and feel of a theme
# further.  For a list of options available for each theme, see the
# documentation.
#html_theme_options = {}

# Add any paths that contain custom themes here, relative to this directory.
#html_theme_path = []

# The name for this set of Sphinx documents.  If None, it defaults to
# "<project> v<release> documentation".
html_title = "HyperSpy User Guide v%s" % Release.version

# A shorter title for the navigation bar.  Default is the same as html_title.
#html_short_title = None

# The name of an image file (relative to this directory) to place at the top
# of the sidebar.
#html_logo = None

# The name of an image file (within the static path) to use as favicon of the
# docs.  This file should be a Windows icon file (.ico) being 16x16 or 32x32
# pixels large.
#html_favicon = None

# Add any paths that contain custom static files (such as style sheets) here,
# relative to this directory. They are copied after the builtin static files,
# so a file named "default.css" will overwrite the builtin "default.css".
html_static_path = ['_static']

# If not '', a 'Last updated on:' timestamp is inserted at every page bottom,
# using the given strftime format.
#html_last_updated_fmt = '%b %d, %Y'

# If true, SmartyPants will be used to convert quotes and dashes to
# typographically correct entities.
#html_use_smartypants = True

# Custom sidebar templates, maps document names to template names.
#html_sidebars = {}

# Additional templates that should be rendered to pages, maps page names to
# template names.
#html_additional_pages = {}

# If false, no module index is generated.
#html_domain_indices = True

# If false, no index is generated.
#html_use_index = True

# If true, the index is split into individual pages for each letter.
#html_split_index = False

# If true, links to the reST sources are added to the pages.
#html_show_sourcelink = True

# If true, "Created using Sphinx" is shown in the HTML footer. Default is True.
#html_show_sphinx = True

# If true, "(C) Copyright ..." is shown in the HTML footer. Default is True.
#html_show_copyright = True

# If true, an OpenSearch description file will be output, and all pages will
# contain a <link> tag referring to it.  The value of this option must be the
# base URL from which the finished HTML is served.
#html_use_opensearch = ''

# This is the file name suffix for HTML files (e.g. ".xhtml").
#html_file_suffix = None

# Output file base name for HTML help builder.
htmlhelp_basename = 'HyperSpyUserGuidedoc'


# -- Options for LaTeX output --------------------------------------------

latex_elements = {
    # The paper size ('letterpaper' or 'a4paper').
    #'papersize': 'letterpaper',

    # The font size ('10pt', '11pt' or '12pt').
    #'pointsize': '10pt',

    # Additional stuff for the LaTeX preamble.
    #'preamble': '',
}

# Grouping the document tree into LaTeX files. List of tuples
# (source start file, target name, title, author, documentclass [howto/manual]).
latex_documents = [
    ('index', 'HyperSpyUserGuide.tex', 'HyperSpy User Guide',
     'The HyperSpy Developers', 'manual'),
]

# The name of an image file (relative to this directory) to place at the top of
# the title page.
latex_logo = '_static/hyperspy_logo.png'

# For "manual" documents, if this is true, then toplevel headings are parts,
# not chapters.
#latex_use_parts = False

# If true, show page references after internal links.
#latex_show_pagerefs = False

# If true, show URL addresses after external links.
#latex_show_urls = False

# Documents to append as an appendix to all manuals.
#latex_appendices = []

# If false, no module index is generated.
#latex_domain_indices = True


# -- Options for manual page output --------------------------------------

# One entry per manual page. List of tuples
# (source start file, name, description, authors, manual section).
man_pages = [
    ('index', 'hyperspyuserguide', 'HyperSpy User Guide Documentation',
     ['The HyperSpy Developers'], 1)
]


# If true, show URL addresses after external links.
#man_show_urls = False


# -- Options for Texinfo output ------------------------------------------

# Grouping the document tree into Texinfo files. List of tuples
# (source start file, target name, title, author,
#  dir menu entry, description, category)
texinfo_documents = [
    ('index', 'HyperSpyUserGuide', 'HyperSpy User Guide Documentation',
     'The HyperSpy Developers', 'HyperSpyUserGuide', 'One line description of project.',
     'Miscellaneous'),
]

# Documents to append as an appendix to all manuals.
#texinfo_appendices = []

# If false, no module index is generated.
#texinfo_domain_indices = True

# How to display URL addresses: 'footnote', 'no', or 'inline'.
#texinfo_show_urls = 'footnote'


# -- Options for Epub output ---------------------------------------------

# Bibliographic Dublin Core info.
epub_title = 'HyperSpy User Guide'
epub_author = 'The HyperSpy Developers'
epub_publisher = 'he HyperSpy Developers'
epub_copyright = '2011-2013, he HyperSpy Developers'

# The language of the text. It defaults to the language option
# or en if the language is not set.
#epub_language = ''

# The scheme of the identifier. Typical schemes are ISBN or URL.
#epub_scheme = ''

# The unique identifier of the text. This can be a ISBN number
# or the project homepage.
#epub_identifier = ''

# A unique identification for the text.
#epub_uid = ''

# A tuple containing the cover image and cover page html template filenames.
#epub_cover = ()

# HTML files that should be inserted before the pages created by sphinx.
# The format is a list of tuples containing the path and title.
#epub_pre_files = []

# HTML files shat should be inserted after the pages created by sphinx.
# The format is a list of tuples containing the path and title.
#epub_post_files = []

# A list of files that should not be packed into the epub file.
#epub_exclude_files = []

# The depth of the table of contents in toc.ncx.
#epub_tocdepth = 3

# Allow duplicate toc entries.
#epub_tocdup = True


# Example configuration for intersphinx: refer to the Python standard library.
intersphinx_mapping = {'hyperspyweb': ('http://hyperspy.org/', None)}<|MERGE_RESOLUTION|>--- conflicted
+++ resolved
@@ -49,13 +49,8 @@
 master_doc = 'index'
 
 # General information about the project.
-<<<<<<< HEAD
 project = 'HyperSpy User Guide [Draft]'
-copyright = '2011-2015, The HyperSpy Developers'
-=======
-project = u'HyperSpy User Guide [Draft]'
-copyright = u'2011-2016, The HyperSpy Developers'
->>>>>>> 5ddf3e34
+copyright = '2011-2016, The HyperSpy Developers'
 
 # The version info for the project you're documenting, acts as replacement for
 # |version| and |release|, also used in various other places throughout the
@@ -263,7 +258,7 @@
 epub_title = 'HyperSpy User Guide'
 epub_author = 'The HyperSpy Developers'
 epub_publisher = 'he HyperSpy Developers'
-epub_copyright = '2011-2013, he HyperSpy Developers'
+epub_copyright = '2011-2016, he HyperSpy Developers'
 
 # The language of the text. It defaults to the language option
 # or en if the language is not set.
