﻿.. _eds-label:

Energy-Dispersive X-ray Spectrometry (EDS)
******************************************

The methods described in this chapter are specific to the following signals:

* :py:class:`~._signals.eds_tem.EDSTEMSpectrum`
* :py:class:`~._signals.eds_sem.EDSSEMSpectrum`

This chapter describes step-by-step the analysis of an EDS
spectrum (SEM or TEM).

.. NOTE::
    See also the `EDS tutorials <http://nbviewer.ipython.org/github/hyperspy/hyperspy-	demos/blob/master/electron_microscopy/EDS/>`_ .

Spectrum loading and parameters
-------------------------------

The sample and  data used in this section are described in [Burdet2013]_, and can be
downloaded using:

.. code-block:: python

    >>> from urllib import urlretrieve
    >>> url = 'http://cook.msm.cam.ac.uk//~hyperspy//EDS_tutorial//'
    >>> urlretrieve(url + 'Ni_superalloy_1pix.msa', 'Ni_superalloy_1pix.msa')
    >>> urlretrieve(url + 'Ni_superalloy_010.rpl', 'Ni_superalloy_010.rpl')
    >>> urlretrieve(url + 'Ni_superalloy_010.raw', 'Ni_superalloy_010.raw')

Loading data
^^^^^^^^

All data are loaded with the :py:func:`~.io.load` function, as described in detail in
:ref:`Loading files<loading_files>`. HyperSpy is able to import different formats,
among them ".msa" and ".rpl" (the raw format of Oxford Instruments and Brucker).

Here are three example for files exported by Oxford Instruments software (INCA).
For a single spectrum:

.. code-block:: python

    >>> s = hs.load("Ni_superalloy_1pix.msa")
    >>> s
    <Signal1D, title: Signal1D, dimensions: (|1024)>

<<<<<<< HEAD
Next, for a spectrum image. In this example, the ".rpl" file is recorded as
an image, so the method :py:meth:`~.signal.Signal.as_spectrum` will set it
back to a spectrum with the energy axis in first position:
=======
For a spectrum image (The .rpl file is recorded as an image in this example,
The method :py:meth:`~.signal.BaseSignal.as_signal1D` set it back to a one
dimensional signal with the energy axis in first position):
>>>>>>> 9fe04d03

.. code-block:: python

    >>> si = hs.load("Ni_superalloy_010.rpl").as_spectrum(0)
    >>> si
    <Signal1D, title: , dimensions: (256, 224|1024)>

Finally, for a stack of spectrum images, using "*" as a wildcard character:

.. code-block:: python

    >>> si4D = hs.load("Ni_superalloy_0*.rpl", stack=True)
    >>> si4D = si4D.as_signal1D(0)
    >>> si4D
    <Signal1D, title:, dimensions: (256, 224, 2|1024)>

.. _eds_calibration-label:

Microscope and detector parameters
^^^^^^^^^^^^^^^^^^^^^^^^^^^^^^^^^^

<<<<<<< HEAD
First, the signal type ("EDS_TEM" or "EDS_SEM") needs to be set with the
:py:meth:`~.signal.Signal.set_signal_type` method. By assigning the class of
the object, specific EDS methods are made available.
=======
First, the type of microscope ("EDS_TEM" or "EDS_SEM") needs to be set with the
:py:meth:`~.signal.BaseSignal.set_signal_type` method. The class of the
object is thus assigned, and specific EDS methods become available.
>>>>>>> 9fe04d03

.. code-block:: python

    >>> s = hs.load("Ni_superalloy_1pix.msa")
    >>> s.set_signal_type("EDS_SEM")
    >>> s
    <EDSSEMSpectrum, title: Spectrum, dimensions: (|1024)>

You can also specify the signal type as an argument of
the :py:func:`~.io.load` function:

.. code-block:: python

   >>> s = hs.load("Ni_superalloy_1pix.msa", signal_type="EDS_SEM")
   >>> s
   <EDSSEMSpectrum, title: Spectrum, dimensions: (|1024)>

<<<<<<< HEAD
HyperSpy will automatically load any existing  microscope parameters from the
file, and store them in the :py:attr:`~.signal.Signal.metadata`
=======
The main values for the microscope parameters are
automatically imported from the file, if existing. The microscope and
detector parameters are stored in stored in the
:py:attr:`~.signal.BaseSignal.metadata`
>>>>>>> 9fe04d03
attribute (see :ref:`metadata_structure`). These parameters can be displayed
as follows:

.. code-block:: python

    >>> s = hs.load("Ni_superalloy_1pix.msa", signal_type="EDS_SEM")
    >>> s.metadata.Acquisition_instrument.SEM
    ├── Detector
    │   └── EDS
    │       ├── azimuth_angle = 63.0
    │       ├── elevation_angle = 35.0
    │       ├── energy_resolution_MnKa = 130.0
    │       ├── live_time = 0.006855
    │       └── real_time = 0.0
    ├── beam_current = 0.0
    ├── beam_energy = 15.0
    └── tilt_stage = 38.0


You can also set these parameters directly:

.. code-block:: python

    >>> s = hs.load("Ni_superalloy_1pix.msa", signal_type="EDS_SEM")
    >>> s.metadata.Acquisition_instrument.SEM.beam_energy = 30

or by using the
:py:meth:`~._signals.eds_tem.EDSTEMSpectrum.set_microscope_parameters` method:

.. code-block:: python

    >>> s = hs.load("Ni_superalloy_1pix.msa", signal_type="EDS_SEM")
    >>> s.set_microscope_parameters(beam_energy = 30)

or through the GUI:

.. code-block:: python

    >>> s = hs.load("Ni_superalloy_1pix.msa", signal_type="EDS_SEM")
    >>> s.set_microscope_parameters()

.. figure::  images/EDS_microscope_parameters_gui.png
   :align:   center
   :width:   350

   EDS microscope parameters preferences window

Any microscope and detector parameters that are not found in the imported file
will be set by default. These default values can be changed in the
:py:class:`~.defaults_parser.Preferences` class (see :ref:`preferences
<configuring-hyperspy-label>`).

.. code-block:: python

    >>> hs.preferences.EDS.eds_detector_elevation = 37

or through the GUI:

.. code-block:: python

    >>> hs.preferences.gui()

.. figure::  images/EDS_preferences_gui.png
   :align:   center
   :width:   400

   EDS preferences window

Energy axis
^^^^^^^^^^^

The size, scale and units of the energy axis are automatically imported from
the imported file, where they exist. These properties can also be set
or adjusted manually with the :py:class:`~.axes.AxesManager`
(see :ref:`Axis properties<Setting_axis_properties>` for more info):

.. code-block:: python

    >>> si = hs.load("Ni_superalloy_010.rpl", signal_type="EDS_TEM").as_spectrum(0)
    >>> si.axes_manager[-1].name = 'E'
    >>> si.axes_manager['E'].units = 'keV'
    >>> si.axes_manager['E'].scale = 0.01
    >>> si.axes_manager['E'].offset = -0.1

or through the GUI:

.. code-block:: python

    >>> si.axes_manager.gui()

.. figure::  images/EDS_energy_axis_gui.png
   :align:   center
   :width:   280

   Axis properties window


Copying spectrum calibration
^^^^^^^^^^^^^^

All of the above parameters can be copied from one spectrum to another
with the :py:meth:`~._signals.eds_tem.EDSTEMSpectrum.get_calibration_from`
method.

.. code-block:: python

    >>> # s1pixel contains all the parameters
    >>> s1pixel = hs.load("Ni_superalloy_1pix.msa", signal_type="EDS_TEM")
    >>>
    >>> # si contains no parameters
    >>> si = hs.load("Ni_superalloy_010.rpl", signal_type="EDS_TEM").as_spectrum(0)
    >>>
    >>> # Copy all the properties of s1pixel to si
    >>> si.get_calibration_from(s1pixel)

.. _eds_sample-label:

Describing the sample
---------------------

<<<<<<< HEAD
The description of the sample is also stored in the
:py:attr:`~.signal.Signal.metadata` attribute. It can be displayed using:
=======
The description of the sample is stored in metadata.Sample (in the
:py:attr:`~.signal.BaseSignal.metadata` attribute). It can be displayed as
follow:
>>>>>>> 9fe04d03

.. code-block:: python

    >>> s = hs.datasets.example_signals.EDS_TEM_Spectrum()
    >>> s.add_lines()
    >>> s.metadata.Sample.thickness = 100
    >>> s.metadata.Sample
    ├── description = FePt bimetallic nanoparticles
    ├── elements = ['Fe', 'Pt']
    ├── thickness = 100
    └── xray_lines = ['Fe_Ka', 'Pt_La']


The following methods are either called "set" or "add".

* "set" methods overwrite previously defined values
* "add" methods add to the previously defined values

Elements
^^^^^^^^

The elements present in the sample can be defined using the
:py:meth:`~._signals.eds.EDSSpectrum.set_elements`  and
:py:meth:`~._signals.eds.EDSSpectrum.add_elements` methods.  Only element
abbreviations are accepted:

.. code-block:: python

    >>> s = hs.datasets.example_signals.EDS_TEM_Spectrum()
    >>> s.set_elements(['Fe', 'Pt'])
    >>> s.add_elements(['Cu'])
    >>> s.metadata.Sample
    └── elements = ['Cu', 'Fe', 'Pt']

X-ray lines
^^^^^^^^^^^

Similarly, the X-ray lines can be defined using the
:py:meth:`~._signals.eds.EDSSpectrum.set_lines` and
:py:meth:`~._signals.eds.EDSSpectrum.add_lines` methods. The corresponding
elements will be added automatically.
Several lines per element can be defined at once.

.. code-block:: python

    >>> s = hs.datasets.example_signals.EDS_TEM_Spectrum()
    >>> s.set_elements(['Fe', 'Pt'])
    >>> s.set_lines(['Fe_Ka', 'Pt_La'])
    >>> s.add_lines(['Fe_La'])
    >>> s.metadata.Sample
    ├── elements = ['Fe', 'Pt']
    └── xray_lines = ['Fe_Ka', 'Fe_La', 'Pt_La']

The X-ray lines can also be defined automatically, if the beam energy is set.
The most excited X-ray line is selected per element (highest energy above an
overvoltage of 2 (< beam energy / 2)):

.. code-block:: python

    >>> s = hs.datasets.example_signals.EDS_SEM_Spectrum()
    >>> s.set_elements(['Al', 'Cu', 'Mn'])
    >>> s.set_microscope_parameters(beam_energy=30)
    >>> s.add_lines()
    >>> s.metadata.Sample
    ├── elements = ['Al', 'Cu', 'Mn']
    └── xray_lines = ['Al_Ka', 'Cu_Ka', 'Mn_Ka']

.. code-block:: python

    >>> s.set_microscope_parameters(beam_energy=10)
    >>> s.set_lines([])
    >>> s.metadata.Sample
    ├── elements = ['Al', 'Cu', 'Mn']
    └── xray_lines = ['Al_Ka', 'Cu_La', 'Mn_La']

A warning is raised if you try to set an X-ray line higher than the beam energy:

.. code-block:: python

    >>> s = hs.datasets.example_signals.EDS_SEM_Spectrum()
    >>> s.set_elements(['Mn'])
    >>> s.set_microscope_parameters(beam_energy=5)
    >>> s.add_lines(['Mn_Ka'])
    Warning: Mn Ka is above the data energy range.


Elemental database
^^^^^^^^^^^^^^^^

HyperSpy includes an elemental database, which contains the energy of the X-ray lines.

.. code-block:: python

    >>> hs.material.elements.Fe.General_properties
    ├── Z = 26
    ├── atomic_weight = 55.845
    └── name = iron
    >>> hs.material.elements.Fe.Physical_properties
    └── density (g/cm^3) = 7.874
    >>> hs.material.elements.Fe.Atomic_properties.Xray_lines
    ├── Ka
    │   ├── energy (keV) = 6.404
    │   └── weight = 1.0
    ├── Kb
    │   ├── energy (keV) = 7.0568
    │   └── weight = 0.1272
    ├── La
    │   ├── energy (keV) = 0.705
    │   └── weight = 1.0
    ├── Lb3
    │   ├── energy (keV) = 0.792
    │   └── weight = 0.02448
    ├── Ll
    │   ├── energy (keV) = 0.615
    │   └── weight = 0.3086
    └── Ln
        ├── energy (keV) = 0.62799
        └── weight = 0.12525

.. _eds_plot-label:

Finding elements from energy
^^^^^^^^^^^^^^^^

To find the nearest X-ray line for a given energy, use the utility function
:py:meth:`~.utils.eds.get_xray_lines_near_energy` to search the elemental
database:

.. code-block:: python

    >>> s = hs.datasets.example_signals.EDS_SEM_Spectrum()
    >>> P = s.find_peaks1D_ohaver(maxpeakn=1)[0]
    >>> hs.eds.get_xray_lines_near_energy(P['position'], only_lines=['a', 'b'])
    ['C_Ka', 'Ca_La', 'B_Ka']

The lines are returned in order of distance from the specified energy, and can
be limited by additional, optional arguments.


Plotting
--------

You can visualize an EDS spectrum using the :py:meth:`~.signals.eds.EDSSpectrum.plot`
method (see :ref:`visualisation<visualization-label>`). For example:

.. code-block:: python

    >>> s = hs.datasets.example_signals.EDS_SEM_Spectrum()
    >>> s.plot()

.. figure::  images/EDS_plot_spectrum.png
   :align:   center
   :width:   500

   EDS spectrum

An example of multi-dimensional EDS data (e.g. 3D SEM-EDS) is given in
:ref:`visualisation multi-dimension<visualization_multi_dim>`.

.. _eds_plot_markers-label:

Plotting X-ray lines
^^^^^^^^^^^^^^^^

.. versionadded:: 0.8

X-ray lines can be added as plot labels with :py:meth:`~.signals.eds.EDSSpectrum.plot`.
The lines are either retrieved from "metadata.Sample.Xray_lines",
or selected with the same method as :py:meth:`~._signals.eds.EDSSpectrum.add_lines`
using the elements in "metadata.Sample.elements".

.. code-block:: python

    >>> s = hs.datasets.example_signals.EDS_SEM_Spectrum()
    >>> s.add_elements(['C','Mn','Cu','Al','Zr'])
    >>> s.plot(True)

.. figure::  images/EDS_plot_Xray_default.png
   :align:   center
   :width:   500

   EDS spectrum plot with line markers

You can also select a subset of lines to label:

.. code-block:: python

    >>> s = hs.datasets.example_signals.EDS_SEM_Spectrum()
    >>> s.add_elements(['C','Mn','Cu','Al','Zr'])
    >>> s.plot(True, only_lines=['Ka','b'])

.. figure::  images/EDS_plot_Xray_a.png
   :align:   center
   :width:   500

   EDS spectrum plot with a selection of line markers

.. _get_lines_intensity:


Geting the intensity of an X-ray line
-------------------

.. versionadded:: 0.8

The sample and data used in this section are described in [Rossouw2015]_, and
can be downloaded using:

.. code-block:: python

    >>> from urllib import urlretrieve
    >>> url = 'http://cook.msm.cam.ac.uk//~hyperspy//EDS_tutorial//'
    >>> urlretrieve(url + 'core_shell.hdf5', 'core_shell.hdf5')

The width of integration is defined by extending the energy resolution of
Mn Ka to the peak energy ("energy_resolution_MnKa" in metadata):

.. code-block:: python

    >>> s = hs.load('core_shell.hdf5')
    >>> s.get_lines_intensity(['Fe_Ka'], plot_result=True)

.. figure::  images/EDS_get_lines_intensity.png
   :align:   center
   :width:   500

   Iron map as computed and displayed by ``get_lines_intensity``

The X-ray lines defined in "metadata.Sample.Xray_lines" (see above)
are used by default:

.. code-block:: python

    >>> s = hs.load('core_shell.hdf5')
    >>> s.set_lines(['Fe_Ka', 'Pt_La'])
    >>> s.get_lines_intensity()
    [<Signal2D, title: X-ray line intensity of Core shell: Fe_Ka at 6.40 keV, dimensions: (|64, 64)>,
    <Signal2D, title: X-ray line intensity of Core shell: Pt_La at 9.44 keV, dimensions: (|64, 64)>]

Finally, the windows of integration can be visualised using :py:meth:`~._signals.eds.EDSSpectrum.plot` method:

.. code-block:: python

    >>> s = hs.datasets.example_signals.EDS_TEM_Spectrum()[5.:13.]
    >>> s.add_lines()
    >>> s.plot(integration_windows='auto')

.. figure::  images/EDS_integration_windows.png
   :align:   center
   :width:   500

   EDS spectrum with integration windows markers

.. _eds_background_subtraction-label:

Background subtraction
^^^^^^^^^^^^^^^^^^^^^^

.. versionadded:: 0.8

The background can be subtracted from the X-ray intensities with
:py:meth:`~._signals.eds.EDSSpectrum.get_lines_intensity`.
The background value is obtained by averaging the intensity in two
windows on each side of the X-ray line.
The position of the windows can be estimated using
:py:meth:`~._signals.eds.EDSSpectrum.estimate_background_windows`, and
can be plotted using :py:meth:`~._signals.eds.EDSSpectrum.plot`:

.. code-block:: python

    >>> s = hs.datasets.example_signals.EDS_TEM_Spectrum()[5.:13.]
    >>> s.add_lines()
    >>> bw = s.estimate_background_windows(line_width=[5.0, 2.0])
    >>> s.plot(background_windows=bw)
    >>> s.get_lines_intensity(background_windows=bw, plot_result=True)

.. figure::  images/EDS_background_subtraction.png
   :align:   center
   :width:   500

   EDS spectrum with background subtraction markers

.. _eds_quantification-label:

EDS Quantification
--------------

.. versionadded:: 0.8

HyperSpy now includes three methods for EDS quantification:

* Cliff-Lorimer
* Zeta-factors
* Ionization cross sections

Quantification must be applied to the background-subtracted intensities, which can
be found using :py:meth:`~._signals.eds.EDSSpectrum.get_lines_intensity`.
The quantification of these intensities can then be calculated using
:py:meth:`~._signals.eds_tem.EDSTEMSpectrum.quantification`.

The quantification method needs be specified as either 'CL', 'zeta', or 'cross_section'.
If no method is specified, the function will raise an exception.

A list of factors or cross sections should be supplied in the same order as the listed intensities
(please note that HyperSpy intensities in :py:meth:~._signals.eds.EDSSpectrum.get_lines_intensity
are in alphabetical order).

A set of k-factors can be usually found in the EDS manufacturer software
although determination from standard samples for the particular instrument used
is usually preferable. In the case of zeta-factors and cross sections, these must
be determined experimentally using standards.

Zeta-factors should be provided in units of kg/m^2. The method is described further in [Watanabe1996]_ and [Watanabe2006]_ .
Cross sections should be provided in units of barns (b). Further details on the cross section method can be found in [MacArthur2016]_ .
Conversion between zeta-factors and cross sections is possible using :py:meth:~._misc.eds.util.edx_cross_section_to_zeta or :py:meth:~._misc.eds.util.zeta_to_edx_cross_section .

Using the Cliff-Lorimer method as an example, quantification can be carried out as follows:

.. code-block:: python

    >>> s = hs.datasets.example_signals.EDS_TEM_Spectrum()
    >>> s.add_lines()
    >>> kfactors = [1.450226, 5.075602] #For Fe Ka and Pt La
    >>> bw = s.estimate_background_windows(line_width=[5.0, 2.0])
    >>> intensities = s.get_lines_intensity(background_windows=bw)
    >>> atomic_percent = s.quantification(intensities, method='CL', kfactors)
    Fe (Fe_Ka): Composition = 15.41 atomic percent
    Pt (Pt_La): Composition = 84.59 atomic percent

The obtained composition is in atomic percent, by default. However, it can be
transformed into weight percent either with the option :py:meth:`~._signals.eds_tem.EDSTEMSpectrum.quantification`:

.. code-block:: python

    >>> # With s, intensities and kfactors from before
    >>> s.quantification(intensities, method='CL',kfactors,
    >>>                  composition_units='weight')
    Fe (Fe_Ka): Composition = 4.96 weight percent
    Pt (Pt_La): Composition = 95.04 weight percent

or using :py:func:`~.misc.material.atomic_to_weight`:

.. code-block:: python

    >>> # With atomic_percent from before
    >>> weight_percent = hs.material.atomic_to_weight(atomic_percent)

The reverse method is :py:func:`~.misc.material.weight_to_atomic`.

The zeta-factor method needs both the 'beam_current' (in nA) and the acquisition
or dwell time (referred to as 'real_time' in seconds) in order to obtain an accurate
quantification. Both of the these parameters can be assigned to the metadata using:

.. code-block:: python

    >>> s.set_microscope_parameters(beam_current=0.5)
    >>> s.set_microscope_parameters(real_time=1.5)

If these parameters are not set, the code will produce an error.
The zeta-factor method will produce two sets of results. Index [0] contains the
composition maps for each element in atomic percent, and index [1] contains the mass-thickness map.

The cross section method needs the 'beam_current', dwell time ('real_time') and probe area
in order to obtain an accurate quantification. The 'beam_current' and 'real_time' can be set as shown above.
The 'probe_area' (in nm^2) can be defined in two different ways.

If the probe diameter is narrower than the pixel width, then the probe is being
under-sampled and an estimation of the probe area needs to be used. This can be added
to the metadata with:

.. code-block: python

    >>> s.set_microscope_parameters(probe_area=0.00125)

Alternatively, if sub-pixel scanning is used (or the spectrum map was recorded
at a high spatial sampling and subsequently binned into much larger pixels) then
the illumination area becomes the pixel area of the spectrum image. This is a much
more accurate approach for quantitative EDS and should be used where possible.
The pixel width could either be added to the metadata by putting the pixel area
in as the 'probe_area' (above) or by calibrating the spectrum image
(see :ref:`Setting axis properties').

Either approach will provide an illumination area for the cross_section
quantification. If the pixel width is not set, the code will still run with the
default value of 1 nm with a warning message to remind the user that this is the case.

The cross section method will produce two sets of results. Index [0] contains the
composition maps for each element in atomic percent and index [1] is the
number of atoms per pixel for each element.

.. NOTE::

    Please note that the function does not assume square pixels, so both the x and y pixel
    dimensions must be set. For quantification of line scans, rather than spectrum images,
    the pixel area should be added to the metadata as above.

EDS curve-fitting
-----------------

The intensity of X-ray lines can be extracted using curve-fitting in HyperSpy.
This example uses an EDS-SEM spectrum of a a test material (EDS-TM001) provided
by `BAM <http://www.webshop.bam.de>`_.

First, we load the spectrum, define the chemical composition of the sample and
set the beam energy:

.. code-block:: python

    >>> s = hs.load('bam.msa')
    >>> s.add_elements(['Al', 'Ar', 'C', 'Cu', 'Mn', 'Zr'])
    >>> s.set_microscope_parameters(beam_energy=10)

Next, the model is created with :py:func:`~._signals.eds_sem.create_model`. One
Gaussian is automatically created per X-ray line, along with a polynomial for
the background.

.. code-block:: python

    >>> m = s.create_model()
    >>> m.print_current_values()

    Components    Parameter    Value
    Al_Ka
                  A            65241.4
    Al_Kb
    Ar_Ka
                  A            3136.88
    Ar_Kb
    C_Ka
                  A            79258.9
    Cu_Ka
                  A            1640.8
    Cu_Kb
    Cu_La
                  A            74032.6
    Cu_Lb1
    Cu_Ln
    Cu_Ll
    Cu_Lb3
    Mn_Ka
                  A            47796.6
    Mn_Kb
    Mn_La
                  A            73665.7
    Mn_Ln
    Mn_Ll
    Mn_Lb3
    Zr_La
                  A            68703.8
    Zr_Lb1
    Zr_Lb2
    Zr_Ln
    Zr_Lg3
    Zr_Ll
    Zr_Lg1
    Zr_Lb3
    background_order_6

The width and the energies are fixed, while the heights of the sub-X-ray lines are linked
to the main X-ray lines (alpha lines). The model can now be fitted:

.. code-block:: python

    >>> m.fit()

The background fitting can be improved with :py:meth:`~.models.edsmodel.EDSModel.fit_background`
by enabling only energy ranges containing no X-ray lines:

.. code-block:: python

    >>> m.fit_background()

The width of the X-ray lines is defined from the energy resolution (FWHM at Mn Ka)
provided by `energy_resolution_MnKa` in `metadata`. This parameters can be calibrated
by fitting with :py:meth:`~.models.edsmodel.EDSModel.calibrate_energy_axis`:

.. code-block:: python

    >>> m.calibrate_energy_axis(calibrate='resolution')
    Energy resolution (FWHM at Mn Ka) changed from 130.000000 to 131.927922 eV

Fine-tuning of specific X-ray lines can be achieved using :py:meth:`~.models.edsmodel.EDSModel.calibrate_xray_lines`:

.. code-block:: python

    >>> m.calibrate_xray_lines('energy', ['Ar_Ka'], bound=10)
    >>> m.calibrate_xray_lines('width', ['Ar_Ka'], bound=10)
    >>> m.calibrate_xray_lines('sub_weight', ['Mn_La'], bound=10)

The result of the fit is obtained with the :py:meth:`~.models.edsmodel.EDSModel.get_lines_intensity` method.

.. code-block:: python

    >>> result = m.get_lines_intensity(plot_result=True)
    Al_Ka at 1.4865 keV : Intensity = 65241.42
    Ar_Ka at 2.9577 keV : Intensity = 3136.88
    C_Ka at 0.2774 keV : Intensity = 79258.95
    Cu_Ka at 8.0478 keV : Intensity = 1640.80
    Cu_La at 0.9295 keV : Intensity = 74032.56
    Mn_Ka at 5.8987 keV : Intensity = 47796.57
    Mn_La at 0.63316 keV : Intensity = 73665.70
    Zr_La at 2.0423 keV : Intensity = 68703.75

Finally, we visualize the result:

.. code-block:: python

    >>> m.plot()

.. figure::  images/EDS_fitting.png
   :align:   center
   :width:   500

The following methods can be used to enable/disable different functionalities of
X-ray lines when fitting:

* :py:meth:`~.models.edsmodel.EDSModel.free_background`
* :py:meth:`~.models.edsmodel.EDSModel.fix_background`
* :py:meth:`~.models.edsmodel.EDSModel.enable_xray_lines`
* :py:meth:`~.models.edsmodel.EDSModel.disable_xray_lines`
* :py:meth:`~.models.edsmodel.EDSModel.free_sub_xray_lines_weight`
* :py:meth:`~.models.edsmodel.EDSModel.fix_sub_xray_lines_weight`
* :py:meth:`~.models.edsmodel.EDSModel.free_xray_lines_energy`
* :py:meth:`~.models.edsmodel.EDSModel.fix_xray_lines_energy`
* :py:meth:`~.models.edsmodel.EDSModel.free_xray_lines_width`
* :py:meth:`~.models.edsmodel.EDSModel.fix_xray_lines_width`<|MERGE_RESOLUTION|>--- conflicted
+++ resolved
@@ -44,15 +44,9 @@
     >>> s
     <Signal1D, title: Signal1D, dimensions: (|1024)>
 
-<<<<<<< HEAD
-Next, for a spectrum image. In this example, the ".rpl" file is recorded as
-an image, so the method :py:meth:`~.signal.Signal.as_spectrum` will set it
-back to a spectrum with the energy axis in first position:
-=======
 For a spectrum image (The .rpl file is recorded as an image in this example,
 The method :py:meth:`~.signal.BaseSignal.as_signal1D` set it back to a one
 dimensional signal with the energy axis in first position):
->>>>>>> 9fe04d03
 
 .. code-block:: python
 
@@ -74,15 +68,9 @@
 Microscope and detector parameters
 ^^^^^^^^^^^^^^^^^^^^^^^^^^^^^^^^^^
 
-<<<<<<< HEAD
 First, the signal type ("EDS_TEM" or "EDS_SEM") needs to be set with the
-:py:meth:`~.signal.Signal.set_signal_type` method. By assigning the class of
+:py:meth:`~.signal.BaseSignal.set_signal_type` method. By assigning the class of
 the object, specific EDS methods are made available.
-=======
-First, the type of microscope ("EDS_TEM" or "EDS_SEM") needs to be set with the
-:py:meth:`~.signal.BaseSignal.set_signal_type` method. The class of the
-object is thus assigned, and specific EDS methods become available.
->>>>>>> 9fe04d03
 
 .. code-block:: python
 
@@ -100,15 +88,8 @@
    >>> s
    <EDSSEMSpectrum, title: Spectrum, dimensions: (|1024)>
 
-<<<<<<< HEAD
 HyperSpy will automatically load any existing  microscope parameters from the
-file, and store them in the :py:attr:`~.signal.Signal.metadata`
-=======
-The main values for the microscope parameters are
-automatically imported from the file, if existing. The microscope and
-detector parameters are stored in stored in the
-:py:attr:`~.signal.BaseSignal.metadata`
->>>>>>> 9fe04d03
+file, and store them in the :py:attr:`~.signal.BaseSignal.metadata`
 attribute (see :ref:`metadata_structure`). These parameters can be displayed
 as follows:
 
@@ -207,7 +188,7 @@
 
 
 Copying spectrum calibration
-^^^^^^^^^^^^^^
+^^^^^^^^^^^^^^^^^^^^^^^^^^^^
 
 All of the above parameters can be copied from one spectrum to another
 with the :py:meth:`~._signals.eds_tem.EDSTEMSpectrum.get_calibration_from`
@@ -229,14 +210,8 @@
 Describing the sample
 ---------------------
 
-<<<<<<< HEAD
 The description of the sample is also stored in the
-:py:attr:`~.signal.Signal.metadata` attribute. It can be displayed using:
-=======
-The description of the sample is stored in metadata.Sample (in the
-:py:attr:`~.signal.BaseSignal.metadata` attribute). It can be displayed as
-follow:
->>>>>>> 9fe04d03
+:py:attr:`~.signal.BaseSignal.metadata` attribute. It can be displayed using:
 
 .. code-block:: python
 
@@ -306,6 +281,7 @@
 
 .. code-block:: python
 
+
     >>> s.set_microscope_parameters(beam_energy=10)
     >>> s.set_lines([])
     >>> s.metadata.Sample
@@ -324,7 +300,7 @@
 
 
 Elemental database
-^^^^^^^^^^^^^^^^
+^^^^^^^^^^^^^^^^^^
 
 HyperSpy includes an elemental database, which contains the energy of the X-ray lines.
 
@@ -396,10 +372,11 @@
 An example of multi-dimensional EDS data (e.g. 3D SEM-EDS) is given in
 :ref:`visualisation multi-dimension<visualization_multi_dim>`.
 
+
 .. _eds_plot_markers-label:
 
 Plotting X-ray lines
-^^^^^^^^^^^^^^^^
+^^^^^^^^^^^^^^^^^^^^
 
 .. versionadded:: 0.8
 
@@ -517,12 +494,12 @@
    :align:   center
    :width:   500
 
-   EDS spectrum with background subtraction markers
+   EDS spectrum with background subtraction markers.
 
 .. _eds_quantification-label:
 
 EDS Quantification
---------------
+------------------
 
 .. versionadded:: 0.8
 
